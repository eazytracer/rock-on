--- conflicted
+++ resolved
@@ -121,7 +121,6 @@
   }, [realtimeManager, showToast])
 
   return (
-<<<<<<< HEAD
     <div className="min-h-screen bg-surface">
       {/* Session expiry modal */}
       <SessionExpiredModal />
@@ -197,83 +196,6 @@
           <Route path="/new-layout/*" element={<NewLayout />} />
         </Routes>
       </Suspense>
-=======
-    <div className="min-h-screen bg-surface pb-20 pt-16">
-      <Header onLogoClick={() => navigate('/')} />
-      <main className="relative">
-        <Suspense fallback={
-          <div className="flex items-center justify-center min-h-screen">
-            <LoadingSpinner size="lg" text="Loading..." />
-          </div>
-        }>
-          <Routes>
-            <Route
-              path="/"
-              element={
-                <Dashboard
-                  songs={songs}
-                  sessions={sessions}
-                  setlists={setlists}
-                  members={members}
-                  loading={loading}
-                  onAddSong={() => navigate('/songs')}
-                  onScheduleSession={() => navigate('/sessions')}
-                  onCreateSetlist={() => navigate('/setlists')}
-                  onStartPractice={() => navigate('/sessions')}
-                  onViewSongs={() => navigate('/songs')}
-                  onViewSessions={() => navigate('/sessions')}
-                  onViewSetlists={() => navigate('/setlists')}
-                />
-              }
-            />
-            <Route
-              path="/songs/*"
-              element={
-                <Songs
-                  songs={songs}
-                  loading={loading}
-                  onAddSong={handlers.onAddSong}
-                  onEditSong={handlers.onEditSong}
-                  onDeleteSong={handlers.onDeleteSong}
-                />
-              }
-            />
-            <Route
-              path="/sessions/*"
-              element={
-                <Sessions
-                  sessions={sessions}
-                  songs={songs}
-                  members={members}
-                  loading={loading}
-                  onCreateSession={handlers.onCreateSession}
-                />
-              }
-            />
-            <Route
-              path="/setlists/*"
-              element={
-                <SetlistsPage
-                  setlists={setlists}
-                  songs={songs}
-                  loading={loading}
-                  onCreateSetlist={handlers.onCreateSetlist}
-                  onEditSetlist={handlers.onEditSetlist}
-                  onDeleteSetlist={handlers.onDeleteSetlist}
-                  onDuplicateSetlist={handlers.onDuplicateSetlist}
-                />
-              }
-            />
-          </Routes>
-        </Suspense>
-      </main>
-
-      <BottomNavigation
-        currentPath={location.pathname}
-        onNavigate={handleNavigation}
-        items={defaultNavigationItems}
-      />
->>>>>>> 48c53c68
     </div>
   )
 }
